import Combine
import Foundation
import SwiftUI

/// A store represents the runtime that powers the application. It is the object that you will pass
/// around to views that need to interact with the application.
///
/// You will typically construct a single one of these at the root of your application:
///
/// ```swift
/// @main
/// struct MyApp: App {
///   var body: some Scene {
///     WindowGroup {
///       RootView(
///         store: Store(initialState: AppFeature.State()) {
///           AppFeature()
///         }
///       )
///     }
///   }
/// }
/// ```
///
/// …and then use the ``scope(state:action:)-9iai9`` method to derive more focused stores that can be
/// passed to subviews.
///
/// ### Scoping
///
/// The most important operation defined on ``Store`` is the ``scope(state:action:)-9iai9`` method, which
/// allows you to transform a store into one that deals with child state and actions. This is
/// necessary for passing stores to subviews that only care about a small portion of the entire
/// application's domain.
///
/// For example, if an application has a tab view at its root with tabs for activity, search, and
/// profile, then we can model the domain like this:
///
/// ```swift
/// struct State {
///   var activity: Activity.State
///   var profile: Profile.State
///   var search: Search.State
/// }
///
/// enum Action {
///   case activity(Activity.Action)
///   case profile(Profile.Action)
///   case search(Search.Action)
/// }
/// ```
///
/// We can construct a view for each of these domains by applying ``scope(state:action:)-9iai9`` to a
/// store that holds onto the full app domain in order to transform it into a store for each
/// sub-domain:
///
/// ```swift
/// struct AppView: View {
///   let store: StoreOf<AppFeature>
///
///   var body: some View {
///     TabView {
///       ActivityView(
///         store: self.store.scope(state: \.activity, action: { .activity($0) })
///       )
///       .tabItem { Text("Activity") }
///
///       SearchView(
///         store: self.store.scope(state: \.search, action: { .search($0) })
///       )
///       .tabItem { Text("Search") }
///
///       ProfileView(
///         store: self.store.scope(state: \.profile, action: { .profile($0) })
///       )
///       .tabItem { Text("Profile") }
///     }
///   }
/// }
/// ```
///
/// ### Thread safety
///
/// The `Store` class is not thread-safe, and so all interactions with an instance of ``Store``
/// (including all of its scopes and derived ``ViewStore``s) must be done on the same thread the
/// store was created on. Further, if the store is powering a SwiftUI or UIKit view, as is
/// customary, then all interactions must be done on the _main_ thread.
///
/// The reason stores are not thread-safe is due to the fact that when an action is sent to a store,
/// a reducer is run on the current state, and this process cannot be done from multiple threads.
/// It is possible to make this process thread-safe by introducing locks or queues, but this
/// introduces new complications:
///
///   * If done simply with `DispatchQueue.main.async` you will incur a thread hop even when you are
///     already on the main thread. This can lead to unexpected behavior in UIKit and SwiftUI, where
///     sometimes you are required to do work synchronously, such as in animation blocks.
///
///   * It is possible to create a scheduler that performs its work immediately when on the main
///     thread and otherwise uses `DispatchQueue.main.async` (_e.g._, see Combine Schedulers'
///     [UIScheduler][uischeduler]).
///
/// This introduces a lot more complexity, and should probably not be adopted without having a very
/// good reason.
///
/// This is why we require all actions be sent from the same thread. This requirement is in the same
/// spirit of how `URLSession` and other Apple APIs are designed. Those APIs tend to deliver their
/// outputs on whatever thread is most convenient for them, and then it is your responsibility to
/// dispatch back to the main queue if that's what you need. The Composable Architecture makes you
/// responsible for making sure to send actions on the main thread. If you are using an effect that
/// may deliver its output on a non-main thread, you must explicitly perform `.receive(on:)` in
/// order to force it back on the main thread.
///
/// This approach makes the fewest number of assumptions about how effects are created and
/// transformed, and prevents unnecessary thread hops and re-dispatching. It also provides some
/// testing benefits. If your effects are not responsible for their own scheduling, then in tests
/// all of the effects would run synchronously and immediately. You would not be able to test how
/// multiple in-flight effects interleave with each other and affect the state of your application.
/// However, by leaving scheduling out of the ``Store`` we get to test these aspects of our effects
/// if we so desire, or we can ignore if we prefer. We have that flexibility.
///
/// [uischeduler]: https://github.com/pointfreeco/combine-schedulers/blob/main/Sources/CombineSchedulers/UIScheduler.swift
///
/// #### Thread safety checks
///
/// The store performs some basic thread safety checks in order to help catch mistakes. Stores
/// constructed via the initializer ``init(initialState:reducer:withDependencies:)`` are assumed
/// to run only on the main thread, and so a check is executed immediately to make sure that is the
/// case. Further, all actions sent to the store and all scopes (see ``scope(state:action:)-9iai9``) of
/// the store are also checked to make sure that work is performed on the main thread.
@dynamicMemberLookup
public final class Store<State, Action> {
  private var bufferedActions: [Action] = []
  private var children: [AnyHashable: AnyObject] = [:]
  @_spi(Internals) public var effectCancellables: [UUID: AnyCancellable] = [:]
  var _isInvalidated = { false }
  private var isSending = false
  var parentCancellable: AnyCancellable?
  private let reducer: any Reducer<State, Action>
  @_spi(Internals) public var stateSubject: CurrentValueSubject<State, Never>!
  #if DEBUG
    private let mainThreadChecksEnabled: Bool
  #endif
  let _$observationRegistrar = ObservationRegistrarWrapper()

  /// Initializes a store from an initial state and a reducer.
  ///
  /// - Parameters:
  ///   - initialState: The state to start the application in.
  ///   - reducer: The reducer that powers the business logic of the application.
  ///   - prepareDependencies: A closure that can be used to override dependencies that will be accessed
  ///     by the reducer.
  public convenience init<R: Reducer>(
    initialState: @autoclosure () -> R.State,
    @ReducerBuilder<State, Action> reducer: () -> R,
    withDependencies prepareDependencies: ((inout DependencyValues) -> Void)? = nil
  ) where R.State == State, R.Action == Action {
    defer { Logger.shared.log("\(typeName(of: self)).init") }
    if let prepareDependencies = prepareDependencies {
      let (initialState, reducer) = withDependencies(prepareDependencies) {
        (initialState(), reducer())
      }
      self.init(
        initialState: initialState,
        reducer: reducer.transformDependency(\.self, transform: prepareDependencies),
        mainThreadChecksEnabled: true
      )
    } else {
      self.init(
        initialState: initialState(),
        reducer: reducer(),
        mainThreadChecksEnabled: true
      )
    }
  }

  init() {
    self._isInvalidated = { true }
    self.reducer = EmptyReducer()
    #if DEBUG
      self.mainThreadChecksEnabled = true
    #endif
  }

  deinit {
    self.invalidate()
    Logger.shared.log("\(typeName(of: self)).deinit")
  }

  /// Calls the given closure with the current state of the store.
  ///
  /// A lightweight way of accessing store state when no view store is available and state does not
  /// need to be observed, _e.g._ by a SwiftUI view. If a view store is available, prefer
  /// ``ViewStore/state-swift.property``.
  ///
  /// - Parameter body: A closure that takes the current state of the store as its sole argument. If
  ///   the closure has a return value, that value is also used as the return value of the
  ///   `withState` method. The state argument reflects the current state of the store only for the
  ///   duration of the closure's execution, and is not observable over time, _e.g._ by SwiftUI. If
  ///   you want to observe store state in a view, use a ``ViewStore`` instead.
  /// - Returns: The return value, if any, of the `body` closure.
  public func withState<R>(_ body: (_ state: State) -> R) -> R {
    body(self.stateSubject.value)
  }

  /// Sends an action to the store.
  ///
  /// A lightweight way to send actions to the store when no view store is available. If a view
  /// store is available, prefer ``ViewStore/send(_:)``.
  ///
  /// - Parameter action: An action.
  @discardableResult
  public func send(_ action: Action) -> StoreTask {
    .init(rawValue: self.send(action, originatingFrom: nil))
  }

  /// Sends an action to the store with a given animation.
  ///
  /// See ``Store/send(_:)`` for more info.
  ///
  /// - Parameters:
  ///   - action: An action.
  ///   - animation: An animation.
  @discardableResult
  public func send(_ action: Action, animation: Animation?) -> StoreTask {
    send(action, transaction: Transaction(animation: animation))
  }

  /// Sends an action to the store with a given transaction.
  ///
  /// See ``Store/send(_:)`` for more info.
  ///
  /// - Parameters:
  ///   - action: An action.
  ///   - transaction: A transaction.
  @discardableResult
  public func send(_ action: Action, transaction: Transaction) -> StoreTask {
    withTransaction(transaction) {
      .init(rawValue: self.send(action, originatingFrom: nil))
    }
  }

  /// Scopes the store to one that exposes child state and actions.
  ///
  /// This can be useful for deriving new stores to hand to child views in an application. For
  /// example:
  ///
  /// ```swift
  /// @Reducer
  /// struct AppFeature {
  ///   struct State {
  ///     var login: Login.State
  ///     // ...
  ///   }
  ///   enum Action {
  ///     case login(Login.Action)
  ///     // ...
  ///   }
  ///
  /// // A store that runs the entire application.
  /// let store = Store(initialState: AppFeature.State()) {
  ///   AppFeature()
  /// }
  ///
  /// // Construct a login view by scoping the store
  /// // to one that works with only login domain.
  /// LoginView(
  ///   store: store.scope(
  ///     state: \.login,
  ///     action: AppFeature.Action.login
  ///   )
  /// )
  /// ```
  ///
  /// Scoping in this fashion allows you to better modularize your application. In this case,
  /// `LoginView` could be extracted to a module that has no access to `AppFeature.State` or
  /// `AppFeature.Action`.
  ///
  /// Scoping also gives a view the opportunity to focus on just the state and actions it cares
  /// about, even if its feature domain is larger.
  ///
  /// For example, the above login domain could model a two screen login flow: a login form followed
  /// by a two-factor authentication screen. The second screen's domain might be nested in the
  /// first:
  ///
  /// ```swift
  /// @Reducer
  /// struct Login {
  ///   struct State: Equatable {
  ///     var email = ""
  ///     var password = ""
  ///     var twoFactorAuth: TwoFactorAuthState?
  ///   }
  ///   enum Action: Equatable {
  ///     case emailChanged(String)
  ///     case loginButtonTapped
  ///     case loginResponse(Result<TwoFactorAuthState, LoginError>)
  ///     case passwordChanged(String)
  ///     case twoFactorAuth(TwoFactorAuthAction)
  ///   }
  ///   // ...
  /// }
  /// ```
  ///
  /// The login view holds onto a store of this domain:
  ///
  /// ```swift
  /// struct LoginView: View {
  ///   let store: StoreOf<Login>
  ///
  ///   var body: some View { /* ... */ }
  /// }
  /// ```
  ///
  /// If its body were to use a view store of the same domain, this would introduce a number of
  /// problems:
  ///
  /// * The login view would be able to read from `twoFactorAuth` state. This state is only intended
  ///   to be read from the two-factor auth screen.
  ///
  /// * Even worse, changes to `twoFactorAuth` state would now cause SwiftUI to recompute
  ///   `LoginView`'s body unnecessarily.
  ///
  /// * The login view would be able to send `twoFactorAuth` actions. These actions are only
  ///   intended to be sent from the two-factor auth screen (and reducer).
  ///
  /// * The login view would be able to send non user-facing login actions, like `loginResponse`.
  ///   These actions are only intended to be used in the login reducer to feed the results of
  ///   effects back into the store.
  ///
  /// To avoid these issues, one can introduce a view-specific domain that slices off the subset of
  /// state and actions that a view cares about:
  ///
  /// ```swift
  /// extension LoginView {
  ///   struct ViewState: Equatable {
  ///     var email: String
  ///     var password: String
  ///   }
  ///
  ///   enum ViewAction: Equatable {
  ///     case emailChanged(String)
  ///     case loginButtonTapped
  ///     case passwordChanged(String)
  ///   }
  /// }
  /// ```
  ///
  /// One can also introduce a couple helpers that transform feature state into view state and
  /// transform view actions into feature actions.
  ///
  /// ```swift
  /// extension Login.State {
  ///   var view: LoginView.ViewState {
  ///     .init(email: self.email, password: self.password)
  ///   }
  /// }
  ///
  /// extension LoginView.ViewAction {
  ///   var feature: Login.Action {
  ///     switch self {
  ///     case let .emailChanged(email)
  ///       return .emailChanged(email)
  ///     case .loginButtonTapped:
  ///       return .loginButtonTapped
  ///     case let .passwordChanged(password)
  ///       return .passwordChanged(password)
  ///     }
  ///   }
  /// }
  /// ```
  ///
  /// With these helpers defined, `LoginView` can now scope its store's feature domain into its view
  /// domain:
  ///
  /// ```swift
  ///  var body: some View {
  ///    WithViewStore(
  ///      self.store, observe: \.view, send: \.feature
  ///    ) { viewStore in
  ///      // ...
  ///    }
  ///  }
  /// ```
  ///
  /// This view store is now incapable of reading any state but view state (and will not recompute
  /// when non-view state changes), and is incapable of sending any actions but view actions.
  ///
  /// - Parameters:
  ///   - toChildState: A key path from `State` to `ChildState`.
  ///   - toChildAction: A case key path from `Action` to `ChildAction`.
  /// - Returns: A new store with its domain (state and action) transformed.
  public func scope<ChildState, ChildAction>(
    state toChildState: KeyPath<State, ChildState>,
    action toChildAction: CaseKeyPath<Action, ChildAction>
  ) -> Store<ChildState, ChildAction> {
    self.scope(
      state: { $0[keyPath: toChildState] },
      id: {
        Scope(
          state: toChildState,
          action: toChildAction,
          id: ($0[keyPath: toChildState] as? any ObservableState)?._$id
        )
      },
      action: { toChildAction($1) },
      isInvalid: nil,
      removeDuplicates: nil
    )
  }

  @available(
    iOS, deprecated: 9999,
    message:
      """
      Pass 'state' a key path to child state and 'action' a case key path to child action, instead.
      """
  )
  @available(
    macOS, deprecated: 9999,
    message:
      """
      Pass 'state' a key path to child state and 'action' a case key path to child action, instead.
      """
  )
  @available(
    tvOS, deprecated: 9999,
    message:
      """
      Pass 'state' a key path to child state and 'action' a case key path to child action, instead.
      """
  )
  @available(
    watchOS, deprecated: 9999,
    message:
      """
      Pass 'state' a key path to child state and 'action' a case key path to child action, instead.
      """
  )
  public func scope<ChildState, ChildAction>(
    state toChildState: @escaping (_ state: State) -> ChildState,
    action fromChildAction: @escaping (_ childAction: ChildAction) -> Action
  ) -> Store<ChildState, ChildAction> {
    self.scope(
      state: toChildState,
      id: nil,
      action: { fromChildAction($1) },
      isInvalid: nil,
      removeDuplicates: nil
    )
  }

  /// Scopes the store to one that exposes child state and actions.
  ///
  /// This is a special overload of ``scope(state:action:)-9iai9`` that works specifically for
  /// ``PresentationState`` and ``PresentationAction``.
  ///
  /// - Parameters:
  ///   - toChildState: A key path from `State` to ``PresentationState``.
  ///   - toChildAction: A case key path from `Action` to ``PresentationAction``.
  /// - Returns: A new store with its domain (state and action) transformed.
  public func scope<ChildState, ChildAction>(
    state toChildState: KeyPath<State, PresentationState<ChildState>>,
    action toChildAction: CaseKeyPath<Action, PresentationAction<ChildAction>>
  ) -> Store<PresentationState<ChildState>, PresentationAction<ChildAction>> {
    self.scope(
      state: { $0[keyPath: toChildState] },
      id: {
        Scope(
          state: toChildState,
          action: toChildAction,
          id: ($0[keyPath: toChildState] as? any ObservableState)?._$id
        )
      },
      action: { toChildAction($1) },
      isInvalid: nil,
      removeDuplicates: { $0.sharesStorage(with: $1) }
    )
  }

  @available(
    iOS, deprecated: 9999,
    message:
      """
      Pass 'state' a key path to child state and 'action' a case key path to child action, instead.
      """
  )
  @available(
    macOS, deprecated: 9999,
    message:
      """
      Pass 'state' a key path to child state and 'action' a case key path to child action, instead.
      """
  )
  @available(
    tvOS, deprecated: 9999,
    message:
      """
      Pass 'state' a key path to child state and 'action' a case key path to child action, instead.
      """
  )
  @available(
    watchOS, deprecated: 9999,
    message:
      """
      Pass 'state' a key path to child state and 'action' a case key path to child action, instead.
      """
  )
  public func scope<ChildState, ChildAction>(
    state toChildState: @escaping (_ state: State) -> PresentationState<ChildState>,
    action fromChildAction: @escaping (_ presentationAction: PresentationAction<ChildAction>) ->
      Action
  ) -> Store<PresentationState<ChildState>, PresentationAction<ChildAction>> {
    self.scope(
      state: toChildState,
      id: nil,
      action: { fromChildAction($1) },
      isInvalid: nil,
      removeDuplicates: { $0.sharesStorage(with: $1) }
    )
  }

  func scope<ChildState, ChildAction>(
    state toChildState: @escaping (State) -> ChildState,
    id: ((State) -> AnyHashable)?,
    action fromChildAction: @escaping (State, ChildAction) -> Action,
    isInvalid: ((State) -> Bool)?,
    removeDuplicates isDuplicate: ((ChildState, ChildState) -> Bool)?
  ) -> Store<ChildState, ChildAction> {
    self.threadCheck(status: .scope)

<<<<<<< HEAD
=======
    let initialChildState = toChildState(self.stateSubject.value)

>>>>>>> d2a20ccb
    let id = id?(self.stateSubject.value)
    if let id = id,
      let childStore = self.children[id] as? Store<ChildState, ChildAction>
    {
      _ = toChildState(self.observableState)
      return childStore
    }

    let initialChildState = toChildState(self.observableState)

    // NB: This strong/weak self dance forces the child to retain the parent when the parent doesn't
    //     retain the child.
    let isInvalid =
      id == nil
      ? {
        self._isInvalidated() || isInvalid?(self.stateSubject.value) == true
      }
      : { [weak self] in
        guard let self = self else { return true }
        return self._isInvalidated() || isInvalid?(self.stateSubject.value) == true
      }
    let fromChildAction = {
      BindingLocal.isActive && isInvalid() ? nil : fromChildAction($0, $1)
    }
    var isSending = false
    let childStore = Store<ChildState, ChildAction>(
      initialState: initialChildState
    ) {
      Reduce(internal: { [weak self] childState, childAction in
        guard let self = self else { return .none }
        if isInvalid(), let id = id {
          self.invalidateChild(id: id)
        }
        guard let action = fromChildAction(self.stateSubject.value, childAction)
        else { return .none }
        isSending = true
        defer { isSending = false }
        let task = self.send(action)
        childState = toChildState(self.stateSubject.value)
        if let task = task.rawValue {
          return .run { _ in await task.cancellableValue }
        } else {
          return .none
        }
      })
    }
    childStore._isInvalidated = isInvalid
    childStore.parentCancellable = self.stateSubject
      .dropFirst()
      .sink { [weak self, weak childStore] state in
        guard
          !isSending,
          let self = self,
          let childStore = childStore
        else { return }
        if childStore._isInvalidated(), let id = id {
          self.invalidateChild(id: id)
          guard ChildState.self is _OptionalProtocol.Type
          else {
            return
          }
        }
        let childState = toChildState(state)
        guard isDuplicate.map({ !$0(childStore.stateSubject.value, childState) }) ?? true else {
          return
        }
        childStore.stateSubject.value = childState
        Logger.shared.log("\(typeName(of: self)).scope")
      }
    if let id = id {
      self.children[id] = childStore
    }
    return childStore
  }

  fileprivate func invalidate() {
    for id in self.children.keys {
      self.invalidateChild(id: id)
    }
  }

  private func invalidateChild(id: AnyHashable) {
    guard self.children.keys.contains(id) else { return }
    (self.children[id] as? any AnyStore)?.invalidate()
    self.children[id] = nil
  }

  @_spi(Internals)
  public func send(
    _ action: Action,
    originatingFrom originatingAction: Action?
  ) -> Task<Void, Never>? {
    self.threadCheck(status: .send(action, originatingAction: originatingAction))

    self.bufferedActions.append(action)
    guard !self.isSending else { return nil }

    self.isSending = true
    var currentState = self.stateSubject.value
    let tasks = Box<[Task<Void, Never>]>(wrappedValue: [])
    defer {
      withExtendedLifetime(self.bufferedActions) {
        self.bufferedActions.removeAll()
      }
      self.observableState = currentState
      self.isSending = false
      if !self.bufferedActions.isEmpty {
        if let task = self.send(
          self.bufferedActions.removeLast(), originatingFrom: originatingAction
        ) {
          tasks.wrappedValue.append(task)
        }
      }
    }

    var index = self.bufferedActions.startIndex
    while index < self.bufferedActions.endIndex {
      defer { index += 1 }
      let action = self.bufferedActions[index]
      let effect = self.reducer.reduce(into: &currentState, action: action)

      switch effect.operation {
      case .none:
        break
      case let .publisher(publisher):
        var didComplete = false
        let boxedTask = Box<Task<Void, Never>?>(wrappedValue: nil)
        let uuid = UUID()
        let effectCancellable = withEscapedDependencies { continuation in
          publisher
            .handleEvents(
              receiveCancel: { [weak self] in
                self?.threadCheck(status: .effectCompletion(action))
                self?.effectCancellables[uuid] = nil
              }
            )
            .sink(
              receiveCompletion: { [weak self] _ in
                self?.threadCheck(status: .effectCompletion(action))
                boxedTask.wrappedValue?.cancel()
                didComplete = true
                self?.effectCancellables[uuid] = nil
              },
              receiveValue: { [weak self] effectAction in
                guard let self = self else { return }
                if let task = continuation.yield({
                  self.send(effectAction, originatingFrom: action)
                }) {
                  tasks.wrappedValue.append(task)
                }
              }
            )
        }

        if !didComplete {
          let task = Task<Void, Never> { @MainActor in
            for await _ in AsyncStream<Void>.never {}
            effectCancellable.cancel()
          }
          boxedTask.wrappedValue = task
          tasks.wrappedValue.append(task)
          self.effectCancellables[uuid] = effectCancellable
        }
      case let .run(priority, operation):
        withEscapedDependencies { continuation in
          tasks.wrappedValue.append(
            Task(priority: priority) { @MainActor in
              #if DEBUG
                let isCompleted = LockIsolated(false)
                defer { isCompleted.setValue(true) }
              #endif
              await operation(
                Send { effectAction in
                  #if DEBUG
                    if isCompleted.value {
                      runtimeWarn(
                        """
                        An action was sent from a completed effect:

                          Action:
                            \(debugCaseOutput(effectAction))

                          Effect returned from:
                            \(debugCaseOutput(action))

                        Avoid sending actions using the 'send' argument from 'Effect.run' after \
                        the effect has completed. This can happen if you escape the 'send' \
                        argument in an unstructured context.

                        To fix this, make sure that your 'run' closure does not return until \
                        you're done calling 'send'.
                        """
                      )
                    }
                  #endif
                  if let task = continuation.yield({
                    self.send(effectAction, originatingFrom: action)
                  }) {
                    tasks.wrappedValue.append(task)
                  }
                }
              )
            }
          )
        }
      }
    }

    guard !tasks.wrappedValue.isEmpty else { return nil }
    return Task { @MainActor in
      await withTaskCancellationHandler {
        var index = tasks.wrappedValue.startIndex
        while index < tasks.wrappedValue.endIndex {
          defer { index += 1 }
          await tasks.wrappedValue[index].value
        }
      } onCancel: {
        var index = tasks.wrappedValue.startIndex
        while index < tasks.wrappedValue.endIndex {
          defer { index += 1 }
          tasks.wrappedValue[index].cancel()
        }
      }
    }
  }

  private enum ThreadCheckStatus {
    case effectCompletion(Action)
    case `init`
    case scope
    case send(Action, originatingAction: Action?)
  }

  @inline(__always)
  private func threadCheck(status: ThreadCheckStatus) {
    #if DEBUG
      guard self.mainThreadChecksEnabled && !Thread.isMainThread
      else { return }

      switch status {
      case let .effectCompletion(action):
        runtimeWarn(
          """
          An effect completed on a non-main thread. …

            Effect returned from:
              \(debugCaseOutput(action))

          Make sure to use ".receive(on:)" on any effects that execute on background threads to \
          receive their output on the main thread.

          The "Store" class is not thread-safe, and so all interactions with an instance of \
          "Store" (including all of its scopes and derived view stores) must be done on the main \
          thread.
          """
        )

      case .`init`:
        runtimeWarn(
          """
          A store initialized on a non-main thread. …

          The "Store" class is not thread-safe, and so all interactions with an instance of \
          "Store" (including all of its scopes and derived view stores) must be done on the main \
          thread.
          """
        )

      case .scope:
        runtimeWarn(
          """
          "Store.scope" was called on a non-main thread. …

          The "Store" class is not thread-safe, and so all interactions with an instance of \
          "Store" (including all of its scopes and derived view stores) must be done on the main \
          thread.
          """
        )

      case let .send(action, originatingAction: nil):
        runtimeWarn(
          """
          "ViewStore.send" was called on a non-main thread with: \(debugCaseOutput(action)) …

          The "Store" class is not thread-safe, and so all interactions with an instance of \
          "Store" (including all of its scopes and derived view stores) must be done on the main \
          thread.
          """
        )

      case let .send(action, originatingAction: .some(originatingAction)):
        runtimeWarn(
          """
          An effect published an action on a non-main thread. …

            Effect published:
              \(debugCaseOutput(action))

            Effect returned from:
              \(debugCaseOutput(originatingAction))

          Make sure to use ".receive(on:)" on any effects that execute on background threads to \
          receive their output on the main thread.

          The "Store" class is not thread-safe, and so all interactions with an instance of \
          "Store" (including all of its scopes and derived view stores) must be done on the main \
          thread.
          """
        )
      }
    #endif
  }

  init<R: Reducer>(
    initialState: R.State,
    reducer: R,
    mainThreadChecksEnabled: Bool
  ) where R.State == State, R.Action == Action {
    self.stateSubject = CurrentValueSubject(initialState)
    self.reducer = reducer
    #if DEBUG
      self.mainThreadChecksEnabled = mainThreadChecksEnabled
    #endif
    self.threadCheck(status: .`init`)
  }

  /// A publisher that emits when state changes.
  ///
  /// This publisher supports dynamic member lookup so that you can pluck out a specific field in
  /// the state:
  ///
  /// ```swift
  /// store.publisher.alert
  ///   .sink { ... }
  /// ```
  public var publisher: StorePublisher<State> {
    StorePublisher(store: self, upstream: self.stateSubject)
  }

  struct Scope<ChildState, ChildAction>: Hashable {
    let toChildState: KeyPath<State, ChildState>
    let toChildAction: CaseKeyPath<Action, ChildAction>
    let observableStateID: ObservableStateID?
    init(
      state toChildState: KeyPath<State, ChildState>,
      action toChildAction: CaseKeyPath<Action, ChildAction>,
      id observableStateID: ObservableStateID?
    ) {
      self.toChildState = toChildState
      self.toChildAction = toChildAction
      self.observableStateID = observableStateID
    }
  }
}

/// A convenience type alias for referring to a store of a given reducer's domain.
///
/// Instead of specifying two generics:
///
/// ```swift
/// let store: Store<Feature.State, Feature.Action>
/// ```
///
/// You can specify a single generic:
///
/// ```swift
/// let store: StoreOf<Feature>
/// ```
public typealias StoreOf<R: Reducer> = Store<R.State, R.Action>

/// A publisher of store state.
@dynamicMemberLookup
public struct StorePublisher<State>: Publisher {
  public typealias Output = State
  public typealias Failure = Never

  let store: Any
  let upstream: AnyPublisher<State, Never>

  init<P: Publisher>(
    store: Any,
    upstream: P
  ) where P.Output == Output, P.Failure == Failure {
    self.store = store
    self.upstream = upstream.eraseToAnyPublisher()
  }

  public func receive<S: Subscriber>(subscriber: S) where S.Input == Output, S.Failure == Failure {
    self.upstream.subscribe(
      AnySubscriber(
        receiveSubscription: subscriber.receive(subscription:),
        receiveValue: subscriber.receive(_:),
        receiveCompletion: { [store = self.store] in
          subscriber.receive(completion: $0)
          _ = store
        }
      )
    )
  }

  /// Returns the resulting publisher of a given key path.
  public subscript<Value: Equatable>(
    dynamicMember keyPath: KeyPath<State, Value>
  ) -> StorePublisher<Value> {
    .init(store: self.store, upstream: self.upstream.map(keyPath).removeDuplicates())
  }
}

/// The type returned from ``Store/send(_:)`` that represents the lifecycle of the effect
/// started from sending an action.
///
/// You can use this value to tie the effect's lifecycle _and_ cancellation to an asynchronous
/// context, such as the `task` view modifier.
///
/// ```swift
/// .task { await store.send(.task).finish() }
/// ```
///
/// > Note: Unlike Swift's `Task` type, ``StoreTask`` automatically sets up a cancellation
/// > handler between the current async context and the task.
///
/// See ``TestStoreTask`` for the analog returned from ``TestStore``.
public struct StoreTask: Hashable, Sendable {
  internal let rawValue: Task<Void, Never>?

  internal init(rawValue: Task<Void, Never>?) {
    self.rawValue = rawValue
  }

  /// Cancels the underlying task.
  public func cancel() {
    self.rawValue?.cancel()
  }

  /// Waits for the task to finish.
  public func finish() async {
    await self.rawValue?.cancellableValue
  }

  /// A Boolean value that indicates whether the task should stop executing.
  ///
  /// After the value of this property becomes `true`, it remains `true` indefinitely. There is no
  /// way to uncancel a task.
  public var isCancelled: Bool {
    self.rawValue?.isCancelled ?? true
  }
}

private protocol AnyStore {
  func invalidate()
}

private protocol _OptionalProtocol {}
extension Optional: _OptionalProtocol {}

private func typeName<State, Action>(of store: Store<State, Action>) -> String {
  let stateType = typeName(State.self, genericsAbbreviated: false)
  let actionType = typeName(Action.self, genericsAbbreviated: false)
  // TODO: `PresentationStoreOf`, `StackStoreOf`, `IdentifiedStoreOf`?
  if stateType.hasSuffix(".State"),
    actionType.hasSuffix(".Action"),
    stateType.dropLast(6) == actionType.dropLast(7)
  {
    return "StoreOf<\(stateType.dropLast(6))>"
  } else if stateType.hasSuffix(".State?"),
    actionType.hasSuffix(".Action"),
    stateType.dropLast(7) == actionType.dropLast(7)
  {
    return "StoreOf<\(stateType.dropLast(7))?>"
  } else if stateType.hasPrefix("PresentationState<"),
    actionType.hasPrefix("PresentationAction<"),
    stateType.dropFirst(18).dropLast(7) == actionType.dropFirst(19).dropLast(8)
  {
    return "PresentationStoreOf<\(stateType.dropFirst(18).dropLast(7))>"
  } else if stateType.hasPrefix("StackState<"),
    actionType.hasPrefix("StackAction<"),
    stateType.dropFirst(11).dropLast(7)
      == actionType.dropFirst(12).prefix(while: { $0 != "," }).dropLast(6)
  {
    return "StackStoreOf<\(stateType.dropFirst(11).dropLast(7))>"
  } else {
    return "Store<\(stateType), \(actionType)>"
  }
}

// NB: From swift-custom-dump. Consider publicizing interface in some way to keep things in sync.
private func typeName(
  _ type: Any.Type,
  qualified: Bool = true,
  genericsAbbreviated: Bool = true
) -> String {
  var name = _typeName(type, qualified: qualified)
    .replacingOccurrences(
      of: #"\(unknown context at \$[[:xdigit:]]+\)\."#,
      with: "",
      options: .regularExpression
    )
  for _ in 1...10 {  // NB: Only handle so much nesting
    let abbreviated =
      name
      .replacingOccurrences(
        of: #"\bSwift.Optional<([^><]+)>"#,
        with: "$1?",
        options: .regularExpression
      )
      .replacingOccurrences(
        of: #"\bSwift.Array<([^><]+)>"#,
        with: "[$1]",
        options: .regularExpression
      )
      .replacingOccurrences(
        of: #"\bSwift.Dictionary<([^,<]+), ([^><]+)>"#,
        with: "[$1: $2]",
        options: .regularExpression
      )
    if abbreviated == name { break }
    name = abbreviated
  }
  name = name.replacingOccurrences(
    of: #"\w+\.([\w.]+)"#,
    with: "$1",
    options: .regularExpression
  )
  if genericsAbbreviated {
    name = name.replacingOccurrences(
      of: #"<.+>"#,
      with: "",
      options: .regularExpression
    )
  }
  return name
}<|MERGE_RESOLUTION|>--- conflicted
+++ resolved
@@ -527,20 +527,14 @@
   ) -> Store<ChildState, ChildAction> {
     self.threadCheck(status: .scope)
 
-<<<<<<< HEAD
-=======
-    let initialChildState = toChildState(self.stateSubject.value)
-
->>>>>>> d2a20ccb
+    let initialChildState = toChildState(self.observableState)
+
     let id = id?(self.stateSubject.value)
     if let id = id,
       let childStore = self.children[id] as? Store<ChildState, ChildAction>
     {
-      _ = toChildState(self.observableState)
       return childStore
     }
-
-    let initialChildState = toChildState(self.observableState)
 
     // NB: This strong/weak self dance forces the child to retain the parent when the parent doesn't
     //     retain the child.
