--- conflicted
+++ resolved
@@ -243,16 +243,6 @@
   /// An action sent to the associated, non-`nil` presentation state.
   indirect case presented(Action)
 
-<<<<<<< HEAD
-  public func presented<NewAction>(
-    _ transform: (Action) -> NewAction
-  ) -> PresentationAction<NewAction> {
-    switch self {
-    case .dismiss:
-      return .dismiss
-    case let .presented(action):
-      return .presented(transform(action))
-=======
   public static var allCasePaths: AllCasePaths {
     AllCasePaths()
   }
@@ -276,7 +266,18 @@
           return value
         }
       )
->>>>>>> e9ee2e4d
+    }
+  }
+
+  // TODO: Can this be dynamic instead?
+  public func presented<NewAction>(
+    _ transform: (Action) -> NewAction
+  ) -> PresentationAction<NewAction> {
+    switch self {
+    case .dismiss:
+      return .dismiss
+    case let .presented(action):
+      return .presented(transform(action))
     }
   }
 }
