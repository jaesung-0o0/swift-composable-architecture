@_exported import CasePaths
@_exported import Clocks
@_exported import CombineSchedulers
@_exported import ConcurrencyExtras
@_exported import CustomDump
@_exported import Dependencies
@_exported import IdentifiedCollections
<<<<<<< HEAD
@_exported import Observation
@_exported import Perception
@_exported import SwiftUINavigationCore
=======
@_exported import SwiftUINavigationCore

#if swift(>=5.9)
  @_exported import DependenciesMacros
#endif
>>>>>>> 3f80eb9e
<|MERGE_RESOLUTION|>--- conflicted
+++ resolved
@@ -5,14 +5,10 @@
 @_exported import CustomDump
 @_exported import Dependencies
 @_exported import IdentifiedCollections
-<<<<<<< HEAD
 @_exported import Observation
 @_exported import Perception
-@_exported import SwiftUINavigationCore
-=======
 @_exported import SwiftUINavigationCore
 
 #if swift(>=5.9)
   @_exported import DependenciesMacros
-#endif
->>>>>>> 3f80eb9e
+#endif