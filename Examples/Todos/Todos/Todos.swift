--- conflicted
+++ resolved
@@ -31,11 +31,7 @@
     case delete(IndexSet)
     case move(IndexSet, Int)
     case sortCompletedTodos
-<<<<<<< HEAD
-    case todos(id: Todo.State.ID, action: Todo.Action)
-=======
     case todos(IdentifiedActionOf<Todo>)
->>>>>>> 6f9b4960
   }
 
   @Dependency(\.continuousClock) var clock
@@ -89,11 +85,7 @@
         state.todos.sort { $1.isComplete && !$0.isComplete }
         return .none
 
-<<<<<<< HEAD
-      case .todos(id: _, action: .binding(\.isComplete)):
-=======
-      case .todos(.element(id: _, action: .binding(\.$isComplete))):
->>>>>>> 6f9b4960
+      case .todos(.element(id: _, action: .binding(\.isComplete))):
         return .run { send in
           try await self.clock.sleep(for: .seconds(1))
           await send(.sortCompletedTodos, animation: .default)
@@ -114,31 +106,11 @@
   @State var store: StoreOf<Todos>
 
   var body: some View {
-<<<<<<< HEAD
     NavigationStack {
       VStack(alignment: .leading) {
         Picker("Filter", selection: $store.filter.animation()) {
           ForEach(Filter.allCases, id: \.self) { filter in
             Text(filter.rawValue).tag(filter)
-=======
-    WithViewStore(self.store, observe: ViewState.init) { viewStore in
-      NavigationStack {
-        VStack(alignment: .leading) {
-          Picker("Filter", selection: viewStore.$filter.animation()) {
-            ForEach(Filter.allCases, id: \.self) { filter in
-              Text(filter.rawValue).tag(filter)
-            }
-          }
-          .pickerStyle(.segmented)
-          .padding(.horizontal)
-
-          List {
-            ForEachStore(self.store.scope(state: \.filteredTodos, action: \.todos)) { store in
-              TodoView(store: store)
-            }
-            .onDelete { viewStore.send(.delete($0)) }
-            .onMove { viewStore.send(.move($0, $1)) }
->>>>>>> 6f9b4960
           }
         }
         .pickerStyle(.segmented)
