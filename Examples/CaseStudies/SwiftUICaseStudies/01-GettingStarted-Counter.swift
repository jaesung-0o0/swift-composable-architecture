import ComposableArchitecture
import SwiftUI

private let readMe = """
  This screen demonstrates the basics of the Composable Architecture in an archetypal counter \
  application.

  The domain of the application is modeled using simple data types that correspond to the mutable \
  state of the application and any actions that can affect that state or the outside world.
  """

// MARK: - Feature domain

<<<<<<< HEAD
struct Counter: Reducer {
  @ObservableState
=======
@Reducer
struct Counter {
>>>>>>> 51e5362f
  struct State: Equatable {
    var count = 0
  }

  enum Action: Equatable {
    case decrementButtonTapped
    case incrementButtonTapped
  }

  var body: some Reducer<State, Action> {
    Reduce { state, action in
      switch action {
      case .decrementButtonTapped:
        state.count -= 1
        return .none
      case .incrementButtonTapped:
        state.count += 1
        return .none
      }
    }
  }
}

// MARK: - Feature view

struct CounterView: View {
  let store: StoreOf<Counter>

  var body: some View {
//    self.store.observing {
//
//    }


    // iOS 16 SDK, iOS 17 SDK
    // iOS 16 device, iOS 17 device
    // Old style, new style, mixtures of styles

    //WithViewStore(…) { viewStore in }
    ObservedView {
      HStack {
        Button {
          self.store.send(.decrementButtonTapped)
        } label: {
          Image(systemName: "minus")
        }

        Text("\(self.store.count)")
          .monospacedDigit()

        Button {
          self.store.send(.incrementButtonTapped)
        } label: {
          Image(systemName: "plus")
        }
      }
    }
  }
}

struct CounterDemoView: View {
  @State var store = Store(initialState: Counter.State()) {
    Counter()
  }

  var body: some View {
    Form {
      Section {
        AboutView(readMe: readMe)
      }

      Section {
        CounterView(store: self.store)
          .frame(maxWidth: .infinity)
      }
    }
    .buttonStyle(.borderless)
    .navigationTitle("Counter demo")
  }
}

// MARK: - SwiftUI previews

struct CounterView_Previews: PreviewProvider {
  static var previews: some View {
    NavigationView {
      CounterDemoView(
        store: Store(initialState: Counter.State()) {
          Counter()
        }
      )
    }
  }
}<|MERGE_RESOLUTION|>--- conflicted
+++ resolved
@@ -11,13 +11,9 @@
 
 // MARK: - Feature domain
 
-<<<<<<< HEAD
-struct Counter: Reducer {
-  @ObservableState
-=======
 @Reducer
 struct Counter {
->>>>>>> 51e5362f
+  @ObservableState
   struct State: Equatable {
     var count = 0
   }
