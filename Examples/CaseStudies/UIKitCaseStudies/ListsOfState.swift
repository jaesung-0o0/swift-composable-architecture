import Combine
import ComposableArchitecture
import SwiftUI
import UIKit

@Reducer
struct CounterList {
  struct State: Equatable {
    var counters: IdentifiedArrayOf<Counter.State> = []
  }

<<<<<<< HEAD
  enum Action: Equatable {
=======
  enum Action {
>>>>>>> 05b9b225
    case counters(IdentifiedActionOf<Counter>)
  }

  var body: some Reducer<State, Action> {
    EmptyReducer()
      .forEach(\.counters, action: \.counters) {
        Counter()
      }
  }
}

let cellIdentifier = "Cell"

final class CountersTableViewController: UITableViewController {
  let store: StoreOf<CounterList>
  let viewStore: ViewStoreOf<CounterList>
  var cancellables: Set<AnyCancellable> = []

  init(store: StoreOf<CounterList>) {
    self.store = store
    self.viewStore = ViewStore(store, observe: { $0 })
    super.init(nibName: nil, bundle: nil)
  }

  required init?(coder: NSCoder) {
    fatalError("init(coder:) has not been implemented")
  }

  override func viewDidLoad() {
    super.viewDidLoad()

    self.title = "Lists"

    self.tableView.register(UITableViewCell.self, forCellReuseIdentifier: cellIdentifier)

    self.viewStore.publisher.counters
      .sink(receiveValue: { [weak self] _ in self?.tableView.reloadData() })
      .store(in: &self.cancellables)
  }

  override func tableView(_ tableView: UITableView, numberOfRowsInSection section: Int) -> Int {
    self.viewStore.counters.count
  }

  override func tableView(_ tableView: UITableView, cellForRowAt indexPath: IndexPath)
    -> UITableViewCell
  {
    let cell = tableView.dequeueReusableCell(withIdentifier: cellIdentifier, for: indexPath)
    cell.accessoryType = .disclosureIndicator
    cell.textLabel?.text = "\(self.viewStore.counters[indexPath.row].count)"
    return cell
  }

  override func tableView(_ tableView: UITableView, didSelectRowAt indexPath: IndexPath) {
    let indexPathRow = indexPath.row
    let counter = self.viewStore.counters[indexPathRow]
    self.navigationController?.pushViewController(
      CounterViewController(
        store: self.store.scope(
          state: \.counters[indexPathRow],
<<<<<<< HEAD
          action: \.counters[id: counter.id]
=======
          action: { .counters(.element(id: counter.id, action: $0)) }
>>>>>>> 05b9b225
        )
      ),
      animated: true
    )
  }
}

struct CountersTableViewController_Previews: PreviewProvider {
  static var previews: some View {
    let vc = UINavigationController(
      rootViewController: CountersTableViewController(
        store: Store(
          initialState: CounterList.State(
            counters: [
              Counter.State(),
              Counter.State(),
              Counter.State(),
            ]
          )
        ) {
          CounterList()
        }
      )
    )
    return UIViewRepresented(makeUIView: { _ in vc.view })
  }
}<|MERGE_RESOLUTION|>--- conflicted
+++ resolved
@@ -9,11 +9,7 @@
     var counters: IdentifiedArrayOf<Counter.State> = []
   }
 
-<<<<<<< HEAD
-  enum Action: Equatable {
-=======
   enum Action {
->>>>>>> 05b9b225
     case counters(IdentifiedActionOf<Counter>)
   }
 
@@ -74,11 +70,7 @@
       CounterViewController(
         store: self.store.scope(
           state: \.counters[indexPathRow],
-<<<<<<< HEAD
           action: \.counters[id: counter.id]
-=======
-          action: { .counters(.element(id: counter.id, action: $0)) }
->>>>>>> 05b9b225
         )
       ),
       animated: true
