@preconcurrency import ComposableArchitecture
import SwiftUI
import SwiftUINavigation

@Reducer
private struct PresentationTestCase {
  struct State: Equatable {
    var message = ""
    @PresentationState var destination: Destination.State?
  }
  @CasePathable
  enum Action: Equatable, Sendable {
    case alertButtonTapped
    case customAlertButtonTapped
    case destination(PresentationAction<Destination.Action>)
    case dialogButtonTapped
    case fullScreenCoverButtonTapped
    case navigationDestinationButtonTapped
    case navigationLinkDemoButtonTapped
    case popoverButtonTapped
    case sheetButtonTapped
  }

<<<<<<< HEAD
  struct Destination: Reducer {
    @CasePathable
    @dynamicMemberLookup
=======
  @Reducer
  struct Destination {
>>>>>>> 63ed7960
    enum State: Equatable {
      case alert(AlertState<AlertAction>)
      case customAlert
      case dialog(ConfirmationDialogState<DialogAction>)
      case fullScreenCover(ChildFeature.State)
      case navigationDestination(ChildFeature.State)
      case navigationLinkDemo(NavigationLinkDemoFeature.State)
      case popover(ChildFeature.State)
      case sheet(ChildFeature.State)
    }
    @CasePathable
    enum Action: Equatable {
      case alert(AlertAction)
      case customAlert(AlertAction)
      case dialog(DialogAction)
      case fullScreenCover(ChildFeature.Action)
      case navigationDestination(ChildFeature.Action)
      case navigationLinkDemo(NavigationLinkDemoFeature.Action)
      case popover(ChildFeature.Action)
      case sheet(ChildFeature.Action)
    }
    enum AlertAction {
      case ok
      case showAlert
      case showDialog
      case showSheet
    }
    enum DialogAction {
      case ok
      case showAlert
      case showDialog
      case showSheet
    }
    var body: some ReducerOf<Self> {
      Scope(state: \.fullScreenCover, action: \.fullScreenCover) {
        ChildFeature()
      }
      Scope(state: \.navigationDestination, action: \.navigationDestination) {
        ChildFeature()
      }
      Scope(state: \.navigationLinkDemo, action: \.navigationLinkDemo) {
        NavigationLinkDemoFeature()
      }
      Scope(state: \.sheet, action: \.sheet) {
        ChildFeature()
      }
      Scope(state: \.popover, action: \.popover) {
        ChildFeature()
      }
    }
  }

  var body: some ReducerOf<Self> {
    Reduce<State, Action> { state, action in
      switch action {
      case .destination(.presented) where state.destination == nil:
        state.message = "Action sent while state nil."
        return .none
      default: return .none
      }
    }
    Reduce<State, Action> { state, action in
      switch action {
      case .alertButtonTapped:
        state.destination = .alert(
          AlertState {
            TextState("Alert open")
          } actions: {
            ButtonState(action: .ok) {
              TextState("OK")
            }
            ButtonState(action: .showAlert) {
              TextState("Show alert")
            }
            ButtonState(action: .showDialog) {
              TextState("Show dialog")
            }
            ButtonState(action: .showSheet) {
              TextState("Show sheet")
            }
            ButtonState(role: .cancel) {
              TextState("Cancel")
            }
          }
        )
        return .none

      case .customAlertButtonTapped:
        state.destination = .customAlert
        return .none

      case .destination(.presented(.fullScreenCover(.parentSendDismissActionButtonTapped))),
        .destination(.presented(.sheet(.parentSendDismissActionButtonTapped))),
        .destination(.presented(.popover(.parentSendDismissActionButtonTapped))):
        return .send(.destination(.dismiss))

      case let .destination(.presented(.alert(alertAction))):
        switch alertAction {
        case .ok:
          return .none
        case .showAlert:
          state.destination = .alert(
            AlertState {
              TextState("Hello again!")
            } actions: {
            }
          )
          return .none
        case .showDialog:
          state.destination = .dialog(
            ConfirmationDialogState(titleVisibility: .visible) {
              TextState("Hello!")
            } actions: {
            }
          )
          return .none
        case .showSheet:
          state.destination = .sheet(ChildFeature.State())
          return .none
        }

      case let .destination(.presented(.dialog(dialogAction))):
        switch dialogAction {
        case .ok:
          return .none
        case .showAlert:
          state.destination = .alert(
            AlertState {
              TextState("Hello!")
            } actions: {
            }
          )
          return .none
        case .showDialog:
          state.destination = .dialog(
            ConfirmationDialogState(titleVisibility: .visible) {
              TextState("Hello again!")
            } actions: {
            }
          )
          return .none
        case .showSheet:
          state.destination = .sheet(ChildFeature.State())
          return .none
        }

      case .destination(.presented(.fullScreenCover(.dismissAndAlert))),
        .destination(.presented(.popover(.dismissAndAlert))),
        .destination(.presented(.navigationDestination(.dismissAndAlert))),
        .destination(.presented(.sheet(.dismissAndAlert))):
        state.destination = .alert(
          AlertState {
            TextState("Hello!")
          }
        )
        return .none

      case .destination(.dismiss):
        state.message = "Dismiss action sent"
        return .none

      case .destination:
        return .none

      case .dialogButtonTapped:
        state.destination = .dialog(
          ConfirmationDialogState(titleVisibility: .visible) {
            TextState("Dialog open")
          } actions: {
            ButtonState(action: .ok) {
              TextState("OK")
            }
            ButtonState(action: .showAlert) {
              TextState("Show alert")
            }
            ButtonState(action: .showDialog) {
              TextState("Show dialog")
            }
            ButtonState(action: .showSheet) {
              TextState("Show sheet")
            }
          }
        )
        return .none

      case .fullScreenCoverButtonTapped:
        state.destination = .fullScreenCover(ChildFeature.State())
        return .none

      case .navigationDestinationButtonTapped:
        state.destination = .navigationDestination(ChildFeature.State())
        return .none

      case .navigationLinkDemoButtonTapped:
        state.destination = .navigationLinkDemo(NavigationLinkDemoFeature.State())
        return .none

      case .popoverButtonTapped:
        state.destination = .popover(ChildFeature.State())
        return .none

      case .sheetButtonTapped:
        state.destination = .sheet(ChildFeature.State())
        return .none
      }
    }
    .ifLet(\.$destination, action: \.destination) {
      Destination()
    }
  }
}

@Reducer
private struct ChildFeature {
  struct State: Equatable, Identifiable {
    var id = UUID()
    var count = 0
    var isDismissed = false
    @BindingState var text = ""
  }
  enum Action: BindableAction, Equatable {
    case binding(BindingAction<State>)
    case childDismissButtonTapped
    case dismissAndAlert
    case incrementButtonTapped
    case parentSendDismissActionButtonTapped
    case resetIdentity
    case response
    case startButtonTapped
  }
  @Dependency(\.dismiss) var dismiss
  var body: some ReducerOf<Self> {
    BindingReducer()
    Reduce<State, Action> { state, action in
      switch action {
      case .binding:
        return .none
      case .childDismissButtonTapped:
        state.isDismissed = true
        return .run { _ in await self.dismiss() }
      case .dismissAndAlert:
        return .none
      case .incrementButtonTapped:
        state.count += 1
        return .none
      case .parentSendDismissActionButtonTapped:
        state.isDismissed = true
        return .none
      case .resetIdentity:
        state.id = UUID()
        return .none
      case .response:
        state.count = 999
        return .none
      case .startButtonTapped:
        state.count += 1
        return .run { send in
          try await Task.sleep(for: .seconds(2))
          await send(.response)
        }
      }
    }
  }
}

struct PresentationTestCaseView: View {
  private let store: StoreOf<PresentationTestCase>
  @StateObject private var viewStore: ViewStoreOf<PresentationTestCase>
  @State var alertMessage = ""

  init() {
    let store = Store(initialState: PresentationTestCase.State()) {
      PresentationTestCase()
        ._printChanges()
    }
    self.store = store
    self._viewStore = StateObject(
      wrappedValue: ViewStore(store, observe: { $0 })
    )
  }

  var body: some View {
    Form {
      Section {
        Text(self.viewStore.message)
        Text(self.alertMessage)
      }

      Button("Open alert") {
        self.viewStore.send(.alertButtonTapped)
      }
      .alert(
<<<<<<< HEAD
        store: self.store.scope(state: \.$destination, action: \.destination),
=======
        store: self.store.scope(
          state: \.$destination, action: PresentationTestCase.Action.destination),
>>>>>>> 63ed7960
        state: \.alert,
        action: { .alert($0) }
      )

      Button("Open custom alert") {
        self.viewStore.send(.customAlertButtonTapped)
      }
      .alert(
        "Custom alert!",
        isPresented:
          viewStore
          .binding(get: \.destination, send: .destination(.dismiss))
          .customAlert
          .isPresent()
      ) {
        TextField("Message", text: self.$alertMessage)
        Button("Submit") {}
        Button("Cancel", role: .cancel) {}
      }

      Button("Open dialog") {
        self.viewStore.send(.dialogButtonTapped)
      }
      .confirmationDialog(
<<<<<<< HEAD
        store: self.store.scope(state: \.$destination, action: \.destination),
=======
        store: self.store.scope(
          state: \.$destination, action: PresentationTestCase.Action.destination),
>>>>>>> 63ed7960
        state: \.dialog,
        action: { .dialog($0) }
      )

      Button("Open full screen cover") {
        self.viewStore.send(.fullScreenCoverButtonTapped)
      }
      .fullScreenCover(
<<<<<<< HEAD
        store: self.store.scope(state: \.$destination, action: \.destination),
=======
        store: self.store.scope(
          state: \.$destination, action: PresentationTestCase.Action.destination),
>>>>>>> 63ed7960
        state: \.fullScreenCover,
        action: { .fullScreenCover($0) }
      ) { store in
        ChildView(store: store)
      }

      HStack {
        Button("Open navigation link demo") {
          viewStore.send(.navigationLinkDemoButtonTapped)
        }
        Spacer()
        Image(systemName: "arrow.up.forward.square")
      }
      .sheet(
<<<<<<< HEAD
        store: self.store.scope(state: \.$destination, action: \.destination),
=======
        store: self.store.scope(
          state: \.$destination, action: PresentationTestCase.Action.destination),
>>>>>>> 63ed7960
        state: \.navigationLinkDemo,
        action: { .navigationLinkDemo($0) }
      ) { store in
        NavigationLinkDemoView(store: store)
      }

      Button("Open navigation destination") {
        self.viewStore.send(.navigationDestinationButtonTapped)
      }
      .navigationDestination(
<<<<<<< HEAD
        store: self.store.scope(state: \.$destination, action: \.destination),
=======
        store: self.store.scope(
          state: \.$destination, action: PresentationTestCase.Action.destination),
>>>>>>> 63ed7960
        state: \.navigationDestination,
        action: { .navigationDestination($0) }
      ) { store in
        ChildView(store: store)
      }

      Button("Open popover") {
        self.viewStore.send(.popoverButtonTapped)
      }
      .popover(
<<<<<<< HEAD
        store: self.store.scope(state: \.$destination, action: \.destination),
=======
        store: self.store.scope(
          state: \.$destination, action: PresentationTestCase.Action.destination),
>>>>>>> 63ed7960
        state: \.popover,
        action: { .popover($0) }
      ) { store in
        ChildView(store: store)
      }

      Button("Open sheet") {
        self.viewStore.send(.sheetButtonTapped)
      }
      .sheet(
<<<<<<< HEAD
        store: self.store.scope(state: \.$destination, action: \.destination),
=======
        store: self.store.scope(
          state: \.$destination, action: PresentationTestCase.Action.destination),
>>>>>>> 63ed7960
        state: \.sheet,
        action: { .sheet($0) }
      ) { store in
        ChildView(store: store)
      }
    }
  }
}

private struct ChildView: View {
  @Environment(\.dismiss) var dismiss
  let store: StoreOf<ChildFeature>

  var body: some View {
    WithViewStore(self.store, observe: { $0 }) { viewStore in
      VStack {
        Text("Count: \(viewStore.count)")
        TextField("Text field", text: viewStore.$text)
        Button("Child dismiss") {
          viewStore.send(.childDismissButtonTapped)
        }
        Button("Increment") {
          viewStore.send(.incrementButtonTapped)
        }
        Button("Parent dismiss") {
          viewStore.send(.parentSendDismissActionButtonTapped)
        }
        Button("Dismiss and alert") {
          viewStore.send(.dismissAndAlert)
        }
        Button("Start effect") {
          viewStore.send(.startButtonTapped)
        }
        Button("Reset identity") {
          viewStore.send(.resetIdentity)
        }
      }
      .onChange(of: viewStore.isDismissed) { _ in
        self.dismiss()
      }
    }
  }
}

@Reducer
private struct NavigationLinkDemoFeature {
  struct State: Equatable {
    var message = ""
    @PresentationState var child: ChildFeature.State?
    @PresentationState var identifiedChild: ChildFeature.State?
  }
  @CasePathable
  enum Action: Equatable {
    case child(PresentationAction<ChildFeature.Action>)
    case identifiedChild(PresentationAction<ChildFeature.Action>)
    case identifiedNavigationLinkButtonTapped
    case navigationLinkButtonTapped
    case nonDeadbeefIdentifiedNavigationLinkButtonTapped
  }
  var body: some ReducerOf<Self> {
    Reduce { state, action in
      switch action {
      case .child(.presented) where state.child == nil:
        state.message = "Action sent while state nil."
        return .none
      default:
        return .none
      }
    }
    Reduce { state, action in
      switch action {
      case .child(.presented(.parentSendDismissActionButtonTapped)):
        state.child = nil
        return .none
      case .identifiedChild(.presented(.parentSendDismissActionButtonTapped)):
        state.child = nil
        return .none
      case .child, .identifiedChild:
        return .none
      case .identifiedNavigationLinkButtonTapped:
        state.identifiedChild = ChildFeature.State(
          id: UUID(uuidString: "deadbeef-dead-beef-dead-beefdeadbeef")!
        )
        return .none
      case .navigationLinkButtonTapped:
        state.child = ChildFeature.State()
        return .none
      case .nonDeadbeefIdentifiedNavigationLinkButtonTapped:
        state.identifiedChild = ChildFeature.State()
        return .none
      }
    }
    .ifLet(\.$child, action: \.child) {
      ChildFeature()
    }
    .ifLet(\.$identifiedChild, action: \.identifiedChild) {
      ChildFeature()
    }
  }
}

private struct NavigationLinkDemoView: View {
  let store: StoreOf<NavigationLinkDemoFeature>

  var body: some View {
    NavigationView {
      Form {
        WithViewStore(self.store, observe: \.message) { viewStore in
          Text(viewStore.state)

          NavigationLinkStore(
            self.store.scope(state: \.$child, action: \.child)
          ) {
            viewStore.send(.navigationLinkButtonTapped)
          } destination: { store in
            ChildView(store: store)
          } label: {
            Text("Open navigation link")
          }

          NavigationLinkStore(
            self.store.scope(state: \.$identifiedChild, action: \.identifiedChild),
            id: UUID(uuidString: "deadbeef-dead-beef-dead-beefdeadbeef")!
          ) {
            viewStore.send(.identifiedNavigationLinkButtonTapped)
          } destination: { store in
            ChildView(store: store)
          } label: {
            Text("Open identified navigation link")
          }

          Button("Open non-deadbeef identified navigation link") {
            viewStore.send(.nonDeadbeefIdentifiedNavigationLinkButtonTapped)
          }
        }
      }
    }
  }
}<|MERGE_RESOLUTION|>--- conflicted
+++ resolved
@@ -21,14 +21,8 @@
     case sheetButtonTapped
   }
 
-<<<<<<< HEAD
-  struct Destination: Reducer {
-    @CasePathable
-    @dynamicMemberLookup
-=======
   @Reducer
   struct Destination {
->>>>>>> 63ed7960
     enum State: Equatable {
       case alert(AlertState<AlertAction>)
       case customAlert
@@ -321,12 +315,7 @@
         self.viewStore.send(.alertButtonTapped)
       }
       .alert(
-<<<<<<< HEAD
-        store: self.store.scope(state: \.$destination, action: \.destination),
-=======
-        store: self.store.scope(
-          state: \.$destination, action: PresentationTestCase.Action.destination),
->>>>>>> 63ed7960
+        store: self.store.scope(state: \.$destination, action: \.destination),
         state: \.alert,
         action: { .alert($0) }
       )
@@ -351,12 +340,7 @@
         self.viewStore.send(.dialogButtonTapped)
       }
       .confirmationDialog(
-<<<<<<< HEAD
-        store: self.store.scope(state: \.$destination, action: \.destination),
-=======
-        store: self.store.scope(
-          state: \.$destination, action: PresentationTestCase.Action.destination),
->>>>>>> 63ed7960
+        store: self.store.scope(state: \.$destination, action: \.destination),
         state: \.dialog,
         action: { .dialog($0) }
       )
@@ -365,12 +349,7 @@
         self.viewStore.send(.fullScreenCoverButtonTapped)
       }
       .fullScreenCover(
-<<<<<<< HEAD
-        store: self.store.scope(state: \.$destination, action: \.destination),
-=======
-        store: self.store.scope(
-          state: \.$destination, action: PresentationTestCase.Action.destination),
->>>>>>> 63ed7960
+        store: self.store.scope(state: \.$destination, action: \.destination),
         state: \.fullScreenCover,
         action: { .fullScreenCover($0) }
       ) { store in
@@ -385,12 +364,7 @@
         Image(systemName: "arrow.up.forward.square")
       }
       .sheet(
-<<<<<<< HEAD
-        store: self.store.scope(state: \.$destination, action: \.destination),
-=======
-        store: self.store.scope(
-          state: \.$destination, action: PresentationTestCase.Action.destination),
->>>>>>> 63ed7960
+        store: self.store.scope(state: \.$destination, action: \.destination),
         state: \.navigationLinkDemo,
         action: { .navigationLinkDemo($0) }
       ) { store in
@@ -401,12 +375,7 @@
         self.viewStore.send(.navigationDestinationButtonTapped)
       }
       .navigationDestination(
-<<<<<<< HEAD
-        store: self.store.scope(state: \.$destination, action: \.destination),
-=======
-        store: self.store.scope(
-          state: \.$destination, action: PresentationTestCase.Action.destination),
->>>>>>> 63ed7960
+        store: self.store.scope(state: \.$destination, action: \.destination),
         state: \.navigationDestination,
         action: { .navigationDestination($0) }
       ) { store in
@@ -417,12 +386,7 @@
         self.viewStore.send(.popoverButtonTapped)
       }
       .popover(
-<<<<<<< HEAD
-        store: self.store.scope(state: \.$destination, action: \.destination),
-=======
-        store: self.store.scope(
-          state: \.$destination, action: PresentationTestCase.Action.destination),
->>>>>>> 63ed7960
+        store: self.store.scope(state: \.$destination, action: \.destination),
         state: \.popover,
         action: { .popover($0) }
       ) { store in
@@ -433,12 +397,7 @@
         self.viewStore.send(.sheetButtonTapped)
       }
       .sheet(
-<<<<<<< HEAD
-        store: self.store.scope(state: \.$destination, action: \.destination),
-=======
-        store: self.store.scope(
-          state: \.$destination, action: PresentationTestCase.Action.destination),
->>>>>>> 63ed7960
+        store: self.store.scope(state: \.$destination, action: \.destination),
         state: \.sheet,
         action: { .sheet($0) }
       ) { store in
