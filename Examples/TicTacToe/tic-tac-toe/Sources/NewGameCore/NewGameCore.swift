--- conflicted
+++ resolved
@@ -12,12 +12,8 @@
     public init() {}
   }
 
-<<<<<<< HEAD
-  public enum Action: Equatable, BindableAction {
+  public enum Action: BindableAction {
     case binding(BindingAction<State>)
-=======
-  public enum Action {
->>>>>>> c1a94759
     case game(PresentationAction<Game.Action>)
     case letsPlayButtonTapped
     case logoutButtonTapped
