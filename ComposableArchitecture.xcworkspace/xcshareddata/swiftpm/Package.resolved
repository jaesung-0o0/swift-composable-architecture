{
  "pins" : [
    {
      "identity" : "combine-schedulers",
      "kind" : "remoteSourceControl",
      "location" : "https://github.com/pointfreeco/combine-schedulers",
      "state" : {
        "revision" : "9dc9cbe4bc45c65164fa653a563d8d8db61b09bb",
        "version" : "1.0.0"
      }
    },
    {
      "identity" : "swift-argument-parser",
      "kind" : "remoteSourceControl",
      "location" : "https://github.com/apple/swift-argument-parser",
      "state" : {
        "revision" : "8f4d2753f0e4778c76d5f05ad16c74f707390531",
        "version" : "1.2.3"
      }
    },
    {
      "identity" : "swift-benchmark",
      "kind" : "remoteSourceControl",
      "location" : "https://github.com/google/swift-benchmark",
      "state" : {
        "revision" : "8163295f6fe82356b0bcf8e1ab991645de17d096",
        "version" : "0.1.2"
      }
    },
    {
      "identity" : "swift-case-paths",
      "kind" : "remoteSourceControl",
      "location" : "https://github.com/pointfreeco/swift-case-paths",
      "state" : {
        "branch" : "case-key-paths",
        "revision" : "745b1f1123c613a04d6cb09409cfa34e9150beeb"
      }
    },
    {
      "identity" : "swift-clocks",
      "kind" : "remoteSourceControl",
      "location" : "https://github.com/pointfreeco/swift-clocks",
      "state" : {
        "revision" : "d1fd837326aa719bee979bdde1f53cd5797443eb",
        "version" : "1.0.0"
      }
    },
    {
      "identity" : "swift-collections",
      "kind" : "remoteSourceControl",
      "location" : "https://github.com/apple/swift-collections",
      "state" : {
        "revision" : "a902f1823a7ff3c9ab2fba0f992396b948eda307",
        "version" : "1.0.5"
      }
    },
    {
      "identity" : "swift-concurrency-extras",
      "kind" : "remoteSourceControl",
      "location" : "https://github.com/pointfreeco/swift-concurrency-extras",
      "state" : {
<<<<<<< HEAD
        "revision" : "6155400cb15b0d99b2c257d57603d61d03a817a8",
        "version" : "1.0.1"
=======
        "revision" : "bb5059bde9022d69ac516803f4f227d8ac967f71",
        "version" : "1.1.0"
>>>>>>> 05b9b225
      }
    },
    {
      "identity" : "swift-custom-dump",
      "kind" : "remoteSourceControl",
      "location" : "https://github.com/pointfreeco/swift-custom-dump",
      "state" : {
        "revision" : "65fc9e2b62727cacfab9fc60d580c284a4b9308c",
        "version" : "1.1.1"
      }
    },
    {
      "identity" : "swift-dependencies",
      "kind" : "remoteSourceControl",
      "location" : "https://github.com/pointfreeco/swift-dependencies",
      "state" : {
        "revision" : "4e1eb6e28afe723286d8cc60611237ffbddba7c5",
        "version" : "1.0.0"
      }
    },
    {
      "identity" : "swift-docc-plugin",
      "kind" : "remoteSourceControl",
      "location" : "https://github.com/apple/swift-docc-plugin",
      "state" : {
        "revision" : "26ac5758409154cc448d7ab82389c520fa8a8247",
        "version" : "1.3.0"
      }
    },
    {
      "identity" : "swift-docc-symbolkit",
      "kind" : "remoteSourceControl",
      "location" : "https://github.com/apple/swift-docc-symbolkit",
      "state" : {
        "revision" : "b45d1f2ed151d057b54504d653e0da5552844e34",
        "version" : "1.0.0"
      }
    },
    {
      "identity" : "swift-identified-collections",
      "kind" : "remoteSourceControl",
      "location" : "https://github.com/pointfreeco/swift-identified-collections",
      "state" : {
        "revision" : "d1e45f3e1eee2c9193f5369fa9d70a6ddad635e8",
        "version" : "1.0.0"
      }
    },
    {
      "identity" : "swift-macro-testing",
      "kind" : "remoteSourceControl",
      "location" : "https://github.com/pointfreeco/swift-macro-testing",
      "state" : {
        "revision" : "35acd9468d40ae87e75991a18af6271e8124c261",
        "version" : "0.2.1"
      }
    },
    {
      "identity" : "swift-snapshot-testing",
      "kind" : "remoteSourceControl",
      "location" : "https://github.com/pointfreeco/swift-snapshot-testing.git",
      "state" : {
        "revision" : "bbc9ec6e41ba964a5d04371af0acfb574cadafbd"
      }
    },
    {
      "identity" : "swift-syntax",
      "kind" : "remoteSourceControl",
      "location" : "https://github.com/apple/swift-syntax.git",
      "state" : {
        "revision" : "6ad4ea24b01559dde0773e3d091f1b9e36175036",
        "version" : "509.0.2"
      }
    },
    {
      "identity" : "swift-tagged",
      "kind" : "remoteSourceControl",
      "location" : "https://github.com/pointfreeco/swift-tagged.git",
      "state" : {
        "revision" : "3907a9438f5b57d317001dc99f3f11b46882272b",
        "version" : "0.10.0"
      }
    },
    {
      "identity" : "swiftui-navigation",
      "kind" : "remoteSourceControl",
      "location" : "https://github.com/pointfreeco/swiftui-navigation",
      "state" : {
        "branch" : "case-key-paths",
        "revision" : "3285fbeadb9d9fcfff01714f62e06d124f954f40"
      }
    },
    {
      "identity" : "xctest-dynamic-overlay",
      "kind" : "remoteSourceControl",
      "location" : "https://github.com/pointfreeco/xctest-dynamic-overlay",
      "state" : {
        "revision" : "23cbf2294e350076ea4dbd7d5d047c1e76b03631",
        "version" : "1.0.2"
      }
    }
  ],
  "version" : 2
}<|MERGE_RESOLUTION|>--- conflicted
+++ resolved
@@ -14,8 +14,8 @@
       "kind" : "remoteSourceControl",
       "location" : "https://github.com/apple/swift-argument-parser",
       "state" : {
-        "revision" : "8f4d2753f0e4778c76d5f05ad16c74f707390531",
-        "version" : "1.2.3"
+        "revision" : "fee6933f37fde9a5e12a1e4aeaa93fe60116ff2a",
+        "version" : "1.2.2"
       }
     },
     {
@@ -50,8 +50,8 @@
       "kind" : "remoteSourceControl",
       "location" : "https://github.com/apple/swift-collections",
       "state" : {
-        "revision" : "a902f1823a7ff3c9ab2fba0f992396b948eda307",
-        "version" : "1.0.5"
+        "revision" : "937e904258d22af6e447a0b72c0bc67583ef64a2",
+        "version" : "1.0.4"
       }
     },
     {
@@ -59,13 +59,8 @@
       "kind" : "remoteSourceControl",
       "location" : "https://github.com/pointfreeco/swift-concurrency-extras",
       "state" : {
-<<<<<<< HEAD
-        "revision" : "6155400cb15b0d99b2c257d57603d61d03a817a8",
-        "version" : "1.0.1"
-=======
         "revision" : "bb5059bde9022d69ac516803f4f227d8ac967f71",
         "version" : "1.1.0"
->>>>>>> 05b9b225
       }
     },
     {
@@ -73,8 +68,8 @@
       "kind" : "remoteSourceControl",
       "location" : "https://github.com/pointfreeco/swift-custom-dump",
       "state" : {
-        "revision" : "65fc9e2b62727cacfab9fc60d580c284a4b9308c",
-        "version" : "1.1.1"
+        "revision" : "edd66cace818e1b1c6f1b3349bb1d8e00d6f8b01",
+        "version" : "1.0.0"
       }
     },
     {
@@ -135,8 +130,8 @@
       "kind" : "remoteSourceControl",
       "location" : "https://github.com/apple/swift-syntax.git",
       "state" : {
-        "revision" : "6ad4ea24b01559dde0773e3d091f1b9e36175036",
-        "version" : "509.0.2"
+        "revision" : "ffa3cd6fc2aa62adbedd31d3efaf7c0d86a9f029",
+        "version" : "509.0.1"
       }
     },
     {
@@ -162,8 +157,8 @@
       "kind" : "remoteSourceControl",
       "location" : "https://github.com/pointfreeco/xctest-dynamic-overlay",
       "state" : {
-        "revision" : "23cbf2294e350076ea4dbd7d5d047c1e76b03631",
-        "version" : "1.0.2"
+        "revision" : "302891700c7fa3b92ebde9fe7b42933f8349f3c7",
+        "version" : "1.0.0"
       }
     }
   ],
